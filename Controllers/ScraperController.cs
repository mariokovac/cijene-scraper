﻿using CijeneScraper.Data;
using CijeneScraper.Services;
using CijeneScraper.Services.Scrape;
using CijeneScraper.Services.Logging;
using CijeneScraper.Models.Database;
using Microsoft.AspNetCore.Mvc;
using Microsoft.EntityFrameworkCore;

namespace CijeneScraper.Controllers
{
    /// <summary>
    /// API controller responsible for managing scraping operations.
    /// This controller handles requests to start scraping jobs for specific store chains,
    /// processes the scraped data, and manages notifications for job completion or failure.
    /// </summary>
    [ApiController]
    [Route("api/[controller]")]
    public class ScraperController : ControllerBase
    {
        private readonly ScrapingQueue _queue;
        private readonly ILogger<ScraperController> _logger;
        private readonly ApplicationDbContext _dbContext;
<<<<<<< HEAD
        private readonly IScrapingJobService _scrapingJobService;
        private readonly IScrapingJobLogService _jobLogService;
=======
        //private readonly IScrapingJobService _scrapingJobService;
        private readonly IServiceScopeFactory _scopeFactory;
>>>>>>> f2f43858

        /// <summary>
        /// Initializes a new instance of the <see cref="ScraperController"/> class.
        /// </summary>
        /// <param name="queue">The scraping queue for managing and processing scraping tasks.</param>
        /// <param name="logger">The logger instance for logging information and errors.</param>
        /// <param name="dbContext">The database context for accessing application data.</param>
        /// <param name="scrapingJobService">The service responsible for executing and managing scraping jobs.</param>
        /// <param name="jobLogService">The service for detailed job logging and tracking.</param>
        public ScraperController(ScrapingQueue queue,
            ILogger<ScraperController> logger,
            ApplicationDbContext dbContext,
<<<<<<< HEAD
            IScrapingJobService scrapingJobService,
            IScrapingJobLogService jobLogService
=======
            //IScrapingJobService scrapingJobService,
            IServiceScopeFactory scopeFactory
>>>>>>> f2f43858
            )
        {
            _queue = queue;
            _logger = logger;
            _dbContext = dbContext;
<<<<<<< HEAD
            _scrapingJobService = scrapingJobService;
            _jobLogService = jobLogService;
=======
            //_scrapingJobService = scrapingJobService;
            _scopeFactory = scopeFactory;
>>>>>>> f2f43858
        }

        /// <summary>
        /// Initiates a scraping job for the specified store chain(s) and date.
        /// </summary>
        /// <param name="cancellationToken">
        /// Token to observe for cancellation requests during the operation.
        /// </param>
        /// <param name="chain">
        /// The identifier of the store chain to scrape. Use "*" to scrape all registered chains.
        /// </param>
        /// <param name="date">
        /// The date for which to perform scraping. If not provided, the current UTC date is used.
        /// </param>
        /// <param name="force">
        /// A flag indicating whether to force the scraping operation, bypassing certain checks.
        /// </param>
        /// <returns>
        /// - <see cref="AcceptedResult"/> (HTTP 202) if the scraping job is successfully queued.
        /// - <see cref="ConflictObjectResult"/> (HTTP 409) if a scraping job is already running.
        /// </returns>
        /// <remarks>
        /// This endpoint:
        /// <list type="number">
        /// <item>Checks if a scraping job is already running.</item>
        /// <item>If not, enqueues a new scraping job.</item>
        /// <item>Returns appropriate HTTP status codes based on the operation's outcome.</item>
        /// </list>
        /// </remarks>
        [HttpPost("start/{chain}")]
        public IActionResult StartScraping(
            CancellationToken cancellationToken,
            string chain, 
            DateOnly? date = null,
            [FromQuery] bool force = false)
        {
            date ??= DateOnly.FromDateTime(DateTime.UtcNow);

            // Capture user information
            var ipAddress = HttpContext.Connection.RemoteIpAddress?.ToString();
            var userAgent = HttpContext.Request.Headers.UserAgent.ToString();
            var initiatedBy = $"API:{ipAddress}";

            _logger.LogInformation("Scraping request received for chain {Chain} on {Date} from {IpAddress} (Force: {Force})", 
                chain, date, ipAddress, force);

            if (_queue.IsRunning)
            {
                if (force)
                {
                    _logger.LogWarning("Cancelling current scraping job to start new one for {Chain} on {Date}", chain, date);
                    _queue.CancelCurrent();
                    _queue.Enqueue(async ct =>
                    {
<<<<<<< HEAD
                        var result = await _scrapingJobService.RunScrapingJobAsync(chain, date.Value, ct, force, initiatedBy, RequestSource.API);
                        _logger.LogInformation("Queued scraping job completed: {Success}, Message: {Message}, Error: {Error}", 
                            result.Success, result.Message, result.ErrorMessage);
=======
                        using var scope = _scopeFactory.CreateScope();
                        var scrapingJobService = scope.ServiceProvider.GetRequiredService<IScrapingJobService>();

                        var result = await scrapingJobService.RunScrapingJobAsync(chain, date.Value, ct, force);
                        // Optionally log result or send notification here
>>>>>>> f2f43858
                    });
                    return Accepted($"Previous scraping job cancelled. New job for chain '{chain}' and date '{date.Value}' has been queued.");
                }
                else
                {
                    _logger.LogWarning("Scraping request rejected - job already running for {Chain} on {Date}", chain, date);
                    return Conflict("Scraping job is already running. Only one job can run at a time.");
                }
            }

            _queue.Enqueue(async ct =>
            {
<<<<<<< HEAD
                var result = await _scrapingJobService.RunScrapingJobAsync(chain, date.Value, ct, force, initiatedBy, RequestSource.API);
                _logger.LogInformation("Queued scraping job completed: {Success}, Message: {Message}, Error: {Error}", 
                    result.Success, result.Message, result.ErrorMessage);
=======
                using var scope = _scopeFactory.CreateScope();
                var scrapingJobService = scope.ServiceProvider.GetRequiredService<IScrapingJobService>();

                var result = await scrapingJobService.RunScrapingJobAsync(chain, date.Value, ct, force);
                // Optionally log result or send notification here
>>>>>>> f2f43858
            });

            return Accepted($"Scraping job for chain '{chain}' and date '{date.Value}' has been queued.");
        }

        /// <summary>
        /// Retrieves the status of recent scraping jobs.
        /// </summary>
        /// <returns>
        /// - <see cref="OkObjectResult"/> (HTTP 200) containing the 10 most recent scraping jobs,
        ///   ordered by date in descending order.
        /// </returns>
        /// <remarks>
        /// This endpoint returns limited information about each job:
        /// <list type="bullet">
        ///   <item>The store chain that was scraped</item>
        ///   <item>The date for which the scraping was performed</item>
        ///   <item>The timestamp when the scraping job was completed</item>
        /// </list>
        /// The results are limited to the 10 most recent jobs to prevent excessive data transfer.
        /// </remarks>
        [HttpGet("status")]
        public async Task<IActionResult> GetStatus()
        {
            var results = _dbContext.ScrapingJobs
                .Include(j => j.Chain)
                .Include(j => j.ScrapingJobLog)
                .Select(o => new
                {
                    o.Id,
                    Chain = o.Chain.Name,
                    o.Date,
                    o.StartedAt,
                    o.CompletedAt,
                    o.InitiatedBy,
                    o.IsForced,
                    o.PriceChanges,
                    DetailedLog = o.ScrapingJobLog != null ? new
                    {
                        o.ScrapingJobLog.Status,
                        o.ScrapingJobLog.StoresProcessed,
                        o.ScrapingJobLog.ProductsFound,
                        o.ScrapingJobLog.DurationMs,
                        o.ScrapingJobLog.ErrorMessage
                    } : null
                }).OrderByDescending(o => o.StartedAt)
                .Take(10);
                
            return Ok(results);
        }

        /// <summary>
        /// Retrieves detailed job logs with filtering options
        /// </summary>
        [HttpGet("logs")]
        public async Task<IActionResult> GetJobLogs(
            [FromQuery] string? chain = null,
            [FromQuery] int take = 50,
            CancellationToken cancellationToken = default)
        {
            var logs = await _jobLogService.GetRecentJobsAsync(chain, take, cancellationToken);
            
            var result = logs.Select(log => new
            {
                log.Id,
                Chain = log.Chain.Name,
                log.Date,
                log.StartedAt,
                log.CompletedAt,
                log.Status,
                log.InitiatedBy,
                log.RequestSource,
                log.IsForced,
                log.StoresProcessed,
                log.ProductsFound,
                log.PriceChanges,
                DurationSeconds = log.DurationMs.HasValue ? (double?)log.DurationMs.Value / 1000.0 : null,
                log.SuccessMessage,
                log.ErrorMessage
            });

            return Ok(result);
        }

        /// <summary>
        /// Retrieves scraping job statistics
        /// </summary>
        [HttpGet("statistics")]
        public async Task<IActionResult> GetStatistics(
            [FromQuery] DateOnly? fromDate = null,
            [FromQuery] DateOnly? toDate = null,
            [FromQuery] string? chain = null,
            CancellationToken cancellationToken = default)
        {
            var stats = await _jobLogService.GetStatisticsAsync(fromDate, toDate, chain, cancellationToken);
            return Ok(stats);
        }
    }
}<|MERGE_RESOLUTION|>--- conflicted
+++ resolved
@@ -20,13 +20,8 @@
         private readonly ScrapingQueue _queue;
         private readonly ILogger<ScraperController> _logger;
         private readonly ApplicationDbContext _dbContext;
-<<<<<<< HEAD
         private readonly IScrapingJobService _scrapingJobService;
         private readonly IScrapingJobLogService _jobLogService;
-=======
-        //private readonly IScrapingJobService _scrapingJobService;
-        private readonly IServiceScopeFactory _scopeFactory;
->>>>>>> f2f43858
 
         /// <summary>
         /// Initializes a new instance of the <see cref="ScraperController"/> class.
@@ -39,25 +34,13 @@
         public ScraperController(ScrapingQueue queue,
             ILogger<ScraperController> logger,
             ApplicationDbContext dbContext,
-<<<<<<< HEAD
-            IScrapingJobService scrapingJobService,
-            IScrapingJobLogService jobLogService
-=======
-            //IScrapingJobService scrapingJobService,
-            IServiceScopeFactory scopeFactory
->>>>>>> f2f43858
+            IScrapingJobService scrapingJobService
             )
         {
             _queue = queue;
             _logger = logger;
             _dbContext = dbContext;
-<<<<<<< HEAD
             _scrapingJobService = scrapingJobService;
-            _jobLogService = jobLogService;
-=======
-            //_scrapingJobService = scrapingJobService;
-            _scopeFactory = scopeFactory;
->>>>>>> f2f43858
         }
 
         /// <summary>
@@ -112,17 +95,8 @@
                     _queue.CancelCurrent();
                     _queue.Enqueue(async ct =>
                     {
-<<<<<<< HEAD
-                        var result = await _scrapingJobService.RunScrapingJobAsync(chain, date.Value, ct, force, initiatedBy, RequestSource.API);
-                        _logger.LogInformation("Queued scraping job completed: {Success}, Message: {Message}, Error: {Error}", 
-                            result.Success, result.Message, result.ErrorMessage);
-=======
-                        using var scope = _scopeFactory.CreateScope();
-                        var scrapingJobService = scope.ServiceProvider.GetRequiredService<IScrapingJobService>();
-
-                        var result = await scrapingJobService.RunScrapingJobAsync(chain, date.Value, ct, force);
+                        var result = await _scrapingJobService.RunScrapingJobAsync(chain, date.Value, ct, force);
                         // Optionally log result or send notification here
->>>>>>> f2f43858
                     });
                     return Accepted($"Previous scraping job cancelled. New job for chain '{chain}' and date '{date.Value}' has been queued.");
                 }
@@ -135,17 +109,8 @@
 
             _queue.Enqueue(async ct =>
             {
-<<<<<<< HEAD
-                var result = await _scrapingJobService.RunScrapingJobAsync(chain, date.Value, ct, force, initiatedBy, RequestSource.API);
-                _logger.LogInformation("Queued scraping job completed: {Success}, Message: {Message}, Error: {Error}", 
-                    result.Success, result.Message, result.ErrorMessage);
-=======
-                using var scope = _scopeFactory.CreateScope();
-                var scrapingJobService = scope.ServiceProvider.GetRequiredService<IScrapingJobService>();
-
-                var result = await scrapingJobService.RunScrapingJobAsync(chain, date.Value, ct, force);
+                var result = await _scrapingJobService.RunScrapingJobAsync(chain, date.Value, ct, force);
                 // Optionally log result or send notification here
->>>>>>> f2f43858
             });
 
             return Accepted($"Scraping job for chain '{chain}' and date '{date.Value}' has been queued.");
